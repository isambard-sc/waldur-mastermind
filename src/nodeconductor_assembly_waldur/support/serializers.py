--- conflicted
+++ resolved
@@ -248,17 +248,6 @@
             issue = models.Issue.objects.get(backend_id=backend_id)
             issue.delete()
 
-<<<<<<< HEAD
-    def _update_issue(self, issue, fields, link):
-        issue.resolution = self._get_field_name(fields, 'resolution')
-        issue.status = self._get_field_name(fields, 'status')
-        issue.link = link
-        issue.impact = self._get_impact_field(fields=fields)
-        issue.summary = fields['summary']
-        issue.priority = self._get_field_name(fields, 'priority')
-        issue.description = fields['description']
-        issue.type = fields['issuetype']['name']
-=======
     def _get_backend_issue(self, fields, link):
         """
         Builds a dictionary of issue attributes and values read from a Jira response.
@@ -267,16 +256,15 @@
         :return: a dictionary of issue attributes and values
         """
         backend_issue = {
-            'resolution': fields['resolution'] or '',
-            'status': fields['issuetype']['name'],
+            'resolution': self._get_field_name(fields, 'resolution'),
+            'status': self._get_field_name(fields, 'status'),
             'link': link,
             'impact': self._get_impact_field(fields=fields),
             'summary': fields['summary'],
-            'priority': fields['priority']['name'],
+            'priority': self._get_field_name(fields, 'priority'),
             'description': fields['description'],
             'type': fields['issuetype']['name'],
         }
->>>>>>> e7401e3d
 
         custom_field_values = [fields[customfield] for customfield in fields if customfield.startswith('customfield')]
         backend_issue['first_response_sla'] = self._get_sla_field_value(custom_field_values)
@@ -307,18 +295,14 @@
                 setattr(issue, field, backend_value)
                 updated = True
 
-<<<<<<< HEAD
+        if updated:
+            issue.save()
+
     def _get_field_name(self, fields, field_name, default_value=''):
         """ Returns 'name' attribute of the field or default_value if the value is None """
         return default_value if not fields[field_name] else fields[field_name]['name']
 
-    def _update_custom_fields(self, issue, custom_field_values):
-=======
-        if updated:
-            issue.save()
-
     def _get_sla_field_value(self, custom_field_values):
->>>>>>> e7401e3d
         sla_field_name = settings.WALDUR_SUPPORT.get('ISSUE', {}).get('sla_field', None)
 
         for field in custom_field_values:
