--- conflicted
+++ resolved
@@ -245,10 +245,7 @@
         "scope_type": context["type"],
         "scope_name": context["name"],
         "scope_uuid": invitation.scope.uuid.hex,
-<<<<<<< HEAD
-=======
         "scope_slug": getattr(invitation.scope, "slug", ""),
->>>>>>> 5eb977ad
         "extra_invitation_text": context["extra_invitation_text"],
         "created_by_full_name": invitation.created_by.full_name,
         "created_by_username": invitation.created_by.username,
