--- conflicted
+++ resolved
@@ -464,14 +464,7 @@
                 raise ValidationError(_("DSA keys are not supported"))
 
         from pathlib import Path
-<<<<<<< HEAD
-
-        ca_private_key_bytes = Path(
-            "/home/matt/temp/isambard_ca/my-root-key.pem"
-        ).read_bytes()
-=======
         ca_private_key_bytes = Path(django_settings.SSH_PRIVATE_SIGNING_KEY_PATH).read_bytes()
->>>>>>> fd04f235
         ca_private_key = load_ssh_private_key(ca_private_key_bytes, password=None)
 
         unix_username = "matt"  # TODO get username for this project
