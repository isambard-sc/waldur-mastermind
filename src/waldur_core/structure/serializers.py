import logging
from functools import lru_cache

import pyvat
from django.conf import settings
from django.contrib import auth
from django.contrib.contenttypes.models import ContentType
from django.core import exceptions as django_exceptions
from django.db import models as django_models
from django.db import transaction
from django.db.models import Q
from django.template.loader import get_template
from django.utils import timezone
from django.utils.translation import gettext_lazy as _
from rest_framework import exceptions, serializers
from rest_framework.authtoken import models as authtoken_models

from waldur_core.core import fields as core_fields
from waldur_core.core import models as core_models
from waldur_core.core import serializers as core_serializers
from waldur_core.core.clean_html import clean_html
from waldur_core.core.fields import MappedChoiceField
from waldur_core.media.serializers import ProtectedMediaSerializerMixin
from waldur_core.permissions.enums import SYSTEM_CUSTOMER_ROLES, PermissionEnum
from waldur_core.permissions.models import UserRole
from waldur_core.permissions.serializers import PermissionSerializer
from waldur_core.permissions.utils import get_permissions, has_permission
from waldur_core.structure import models, utils
from waldur_core.structure.filters import filter_visible_users
from waldur_core.structure.managers import (
    count_customer_users,
    filter_queryset_for_user,
)
from waldur_core.structure.models import CUSTOMER_DETAILS_FIELDS, get_old_role_name
from waldur_core.structure.registry import get_resource_type, get_service_type

User = auth.get_user_model()
logger = logging.getLogger(__name__)


def get_options_serializer_class(service_type):
    return next(
        cls
        for cls in ServiceOptionsSerializer.get_subclasses()
        if get_service_type(cls) == service_type
    )


@lru_cache
def get_resource_serializer_class(resource_type):
    try:
        return next(
            cls
            for cls in BaseResourceSerializer.get_subclasses()
            if get_resource_type(cls.Meta.model) == resource_type
            and get_service_type(cls) is not None
        )
    except StopIteration:
        return None


class PermissionFieldFilteringMixin:
    """
    Mixin allowing to filter related fields.

    In order to constrain the list of entities that can be used
    as a value for the field:

    1. Make sure that the entity in question has corresponding
       Permission class defined.

    2. Implement `get_filtered_field_names()` method
       in the class that this mixin is mixed into and return
       the field in question from that method.
    """

    def get_fields(self):
        fields = super().get_fields()

        try:
            request = self.context["request"]
            user = request.user
        except (KeyError, AttributeError):
            return fields

        for field_name in self.get_filtered_field_names():
            if field_name not in fields:  # field could be not required by user
                continue
            field = fields[field_name]
            field.queryset = filter_queryset_for_user(field.queryset, user)

        return fields

    def get_filtered_field_names(self):
        raise NotImplementedError(
            "Implement get_filtered_field_names() " "to return list of filtered fields"
        )


class FieldFilteringMixin:
    """
    Mixin allowing to filter fields by user.

    In order to constrain the list of fields implement
    `get_filtered_field()` method returning list of tuples
    (field name, func for check access).
    """

    def get_fields(self):
        fields = super().get_fields()

        try:
            request = self.context["request"]
            user = request.user
        except (KeyError, AttributeError):
            return fields

        for field_name, check_access in self.get_filtered_field():
            if field_name not in fields:
                continue

            if not check_access(user):
                del fields[field_name]

        return fields

    def get_filtered_field(self):
        raise NotImplementedError(
            "Implement get_filtered_field() " "to return list of tuples "
        )


class PermissionListSerializer(serializers.ListSerializer):
    """
    Allows to filter related queryset by user.
    Counterpart of PermissionFieldFilteringMixin.

    In order to use it set Meta.list_serializer_class. Example:

    >>> class PermissionProjectSerializer(BasicProjectSerializer):
    >>>     class Meta(BasicProjectSerializer.Meta):
    >>>         list_serializer_class = PermissionListSerializer
    >>>
    >>> class CustomerSerializer(serializers.HyperlinkedModelSerializer):
    >>>     projects = PermissionProjectSerializer(many=True, read_only=True)
    """

    def to_representation(self, data):
        try:
            request = self.context["request"]
            user = request.user
        except (KeyError, AttributeError):
            pass
        else:
            if isinstance(data, django_models.Manager | django_models.query.QuerySet):
                data = filter_queryset_for_user(data.all(), user)

        return super().to_representation(data)


class BasicUserSerializer(
    ProtectedMediaSerializerMixin, serializers.HyperlinkedModelSerializer
):
    class Meta:
        model = User
        fields = (
            "url",
            "uuid",
            "username",
            "full_name",
            "native_name",
            "email",
            "image",
        )
        extra_kwargs = {
            "url": {"lookup_field": "uuid"},
        }


class BasicProjectSerializer(core_serializers.BasicInfoSerializer):
    class Meta(core_serializers.BasicInfoSerializer.Meta):
        model = models.Project


class PermissionProjectSerializer(BasicProjectSerializer):
    resource_count = serializers.SerializerMethodField()

    class Meta(BasicProjectSerializer.Meta):
        list_serializer_class = PermissionListSerializer
        fields = BasicProjectSerializer.Meta.fields + (
            "image",
            "resource_count",
            "end_date",
        )

    def get_resource_count(self, project):
        from waldur_mastermind.marketplace import models as marketplace_models

        return (
            marketplace_models.Resource.objects.filter(
                project=project,
            )
            .exclude(state=marketplace_models.Resource.States.TERMINATED)
            .count()
        )


class ProjectTypeSerializer(serializers.HyperlinkedModelSerializer):
    class Meta:
        model = models.ProjectType
        fields = ("uuid", "url", "name", "description")
        extra_kwargs = {
            "url": {"lookup_field": "uuid", "view_name": "project_type-detail"},
        }


class ProjectDetailsSerializerMixin(serializers.Serializer):
    def validate_description(self, value):
        return clean_html(value.strip())

    def validate_end_date(self, end_date):
        if end_date and end_date < timezone.datetime.today().date():
            raise serializers.ValidationError(
                {"end_date": _("Cannot be earlier than the current date.")}
            )
        return end_date


class ProjectSerializer(
    ProjectDetailsSerializerMixin,
    core_serializers.RestrictedSerializerMixin,
    PermissionFieldFilteringMixin,
    ProtectedMediaSerializerMixin,
    core_serializers.AugmentedSerializerMixin,
    serializers.HyperlinkedModelSerializer,
):
    resources_count = serializers.SerializerMethodField()
    oecd_fos_2007_label = serializers.ReadOnlyField(
        source="get_oecd_fos_2007_code_display"
    )

    class Meta:
        model = models.Project
        fields = (
            "url",
            "uuid",
            "name",
<<<<<<< HEAD
            "short_name",
=======
            "slug",
>>>>>>> 5eb977ad
            "customer",
            "customer_uuid",
            "customer_name",
            "customer_native_name",
            "customer_abbreviation",
            "description",
            "created",
            "type",
            "type_name",
            "type_uuid",
            "backend_id",
            "end_date",
            "end_date_requested_by",
            "oecd_fos_2007_code",
            "oecd_fos_2007_label",
            "is_industry",
            "image",
            "resources_count",
        )
        protected_fields = ("end_date_requested_by",)
        extra_kwargs = {
            "url": {"lookup_field": "uuid"},
            "customer": {"lookup_field": "uuid"},
            "type": {"lookup_field": "uuid", "view_name": "project_type-detail"},
            "end_date_requested_by": {
                "lookup_field": "uuid",
                "view_name": "user-detail",
            },
        }
        related_paths = {
            "customer": ("uuid", "name", "native_name", "abbreviation"),
            "type": ("name", "uuid"),
        }

    @staticmethod
    def eager_load(queryset, request=None):
        related_fields = (
            "uuid",
            "name",
            "short_name",
            "created",
            "description",
            "customer__uuid",
            "customer__name",
            "customer__native_name",
            "customer__abbreviation",
        )
        return queryset.select_related("customer").only(*related_fields)

    def get_filtered_field_names(self):
        return ("customer",)

    def validate(self, attrs):
        customer = (
            attrs.get("customer") if not self.instance else self.instance.customer
        )
        end_date = attrs.get("end_date")

        if end_date:
            if not has_permission(
                self.context["request"], PermissionEnum.DELETE_PROJECT, customer
            ):
                raise exceptions.PermissionDenied()
            attrs["end_date_requested_by"] = self.context["request"].user

        if settings.WALDUR_CORE.get("OECD_FOS_2007_CODE_MANDATORY"):
            if (not self.instance and not attrs.get("oecd_fos_2007_code")) or (
                self.instance
                and not self.instance.oecd_fos_2007_code
                and not attrs.get("oecd_fos_2007_code")
            ):
                raise serializers.ValidationError(
                    {"oecd_fos_2007_code": _("This field is required.")}
                )

        return attrs

    def get_resources_count(self, project):
        from waldur_mastermind.marketplace import models as marketplace_models

        return marketplace_models.Resource.objects.filter(
            state__in=(
                marketplace_models.Resource.States.OK,
                marketplace_models.Resource.States.UPDATING,
            ),
            project=project,
        ).count()


class CountrySerializerMixin(serializers.Serializer):
    COUNTRIES = core_fields.COUNTRIES
    if settings.WALDUR_CORE.get("COUNTRIES"):
        COUNTRIES = [
            item for item in COUNTRIES if item[0] in settings.WALDUR_CORE["COUNTRIES"]
        ]
    country = serializers.ChoiceField(
        required=False, choices=COUNTRIES, allow_blank=True
    )
    country_name = serializers.ReadOnlyField(source="get_country_display")


class CustomerSerializer(
    ProtectedMediaSerializerMixin,
    CountrySerializerMixin,
    core_serializers.RestrictedSerializerMixin,
    core_serializers.AugmentedSerializerMixin,
    serializers.HyperlinkedModelSerializer,
):
    projects = serializers.SerializerMethodField()
    display_name = serializers.ReadOnlyField(source="get_display_name")
    organization_group_name = serializers.ReadOnlyField(
        source="organization_group.name"
    )
    organization_group_uuid = serializers.ReadOnlyField(
        source="organization_group.uuid"
    )
    organization_group_parent_name = serializers.ReadOnlyField(
        source="organization_group.parent.name"
    )
    organization_group_parent_uuid = serializers.ReadOnlyField(
        source="organization_group.parent.uuid"
    )
    organization_group_type_name = serializers.ReadOnlyField(
        source="organization_group.type.name"
    )
    organization_group_type_uuid = serializers.ReadOnlyField(
        source="organization_group.type.uuid"
    )
    projects_count = serializers.SerializerMethodField()
    users_count = serializers.SerializerMethodField()

    class Meta:
        model = models.Customer
        fields = (
            "url",
            "uuid",
            "created",
            "organization_group",
            "organization_group_name",
            "organization_group_uuid",
            "organization_group_parent_name",
            "organization_group_parent_uuid",
            "organization_group_type_name",
            "organization_group_type_uuid",
            "display_name",
            "projects",
            "backend_id",
            "image",
            "blocked",
            "archived",
            "default_tax_percent",
            "accounting_start_date",
            "projects_count",
            "users_count",
            "sponsor_number",
            "country_name",
        ) + CUSTOMER_DETAILS_FIELDS
        staff_only_fields = (
            "access_subnets",
            "accounting_start_date",
            "default_tax_percent",
            "agreement_number",
            "domain",
            "organization_group",
            "blocked",
            "archived",
            "sponsor_number",
        )
        extra_kwargs = {
            "url": {"lookup_field": "uuid"},
            "organization_group": {
                "lookup_field": "uuid",
                "view_name": "organization-group-detail",
            },
        }

    def get_fields(self):
        fields = super().get_fields()

        try:
            request = self.context["view"].request
            user = request.user
        except (KeyError, AttributeError):
            return fields

        if not user.is_staff:
            for field_name in set(CustomerSerializer.Meta.staff_only_fields) & set(
                fields.keys()
            ):
                fields[field_name].read_only = True

        return fields

    def create(self, validated_data):
        user = self.context["request"].user
        if "domain" not in validated_data:
            # Staff can specify domain name on organization creation
            validated_data["domain"] = user.organization
        return super().create(validated_data)

    @staticmethod
    def eager_load(queryset, request=None):
        return queryset.prefetch_related("projects")

    def validate(self, attrs):
        country = attrs.get("country")
        vat_code = attrs.get("vat_code")

        if vat_code:
            # Check VAT format
            if not pyvat.is_vat_number_format_valid(vat_code, country):
                raise serializers.ValidationError(
                    {"vat_code": _("VAT number has invalid format.")}
                )

            # Check VAT number in EU VAT Information Exchange System
            # if customer is new or either VAT number or country of the customer has changed
            if (
                not self.instance
                or self.instance.vat_code != vat_code
                or self.instance.country != country
            ):
                check_result = pyvat.check_vat_number(vat_code, country)
                if check_result.is_valid:
                    attrs["vat_name"] = check_result.business_name
                    attrs["vat_address"] = check_result.business_address
                    if not attrs.get("contact_details"):
                        attrs["contact_details"] = attrs["vat_address"]
                elif check_result.is_valid is False:
                    raise serializers.ValidationError(
                        {"vat_code": _("VAT number is invalid.")}
                    )
                else:
                    logger.debug(
                        "Unable to check VAT number %s for country %s. Error message: %s",
                        vat_code,
                        country,
                        check_result.log_lines,
                    )
                    raise serializers.ValidationError(
                        {"vat_code": _("Unable to check VAT number.")}
                    )
        return attrs

    def get_projects_count(self, customer):
        return models.Project.available_objects.filter(customer=customer).count()

    def get_projects(self, customer):
        projects = models.Project.available_objects.filter(customer=customer)
        show_all_projects = self.context["request"].query_params.get(
            "show_all_projects"
        )
        if show_all_projects not in ["true", "True"]:
            query = self.context["request"].query_params.get("query")

            if query:
                projects = projects.filter(name__icontains=query)

        return PermissionProjectSerializer(
            projects, many=True, context=self.context
        ).data

    def get_users_count(self, customer):
        return count_customer_users(customer)


class AccessSubnetSerializer(serializers.HyperlinkedModelSerializer):
    class Meta:
        model = models.AccessSubnet
        fields = (
            "uuid",
            "inet",
            "description",
            "customer",
        )
        extra_kwargs = {
            "customer": {"lookup_field": "uuid"},
        }

    def validate(self, validated_data):
        if not self.instance:
            customer = validated_data["customer"]
            permission = PermissionEnum.CREATE_ACCESS_SUBNET

            if not has_permission(self.context["request"], permission, customer):
                raise exceptions.PermissionDenied()

        return validated_data


class NestedCustomerSerializer(
    core_serializers.AugmentedSerializerMixin,
    core_serializers.HyperlinkedRelatedModelSerializer,
):
    class Meta:
        model = models.Customer
        fields = ("uuid", "url")
        extra_kwargs = {
            "url": {"lookup_field": "uuid"},
        }


class BasicCustomerSerializer(serializers.ModelSerializer):
    class Meta:
        model = models.Customer
        fields = (
            "uuid",
            "name",
        )


class NestedProjectSerializer(
    core_serializers.AugmentedSerializerMixin,
    core_serializers.HyperlinkedRelatedModelSerializer,
):
    class Meta:
        model = models.Project
        fields = ("uuid", "url")
        extra_kwargs = {
            "url": {"lookup_field": "uuid"},
        }


class NestedProjectPermissionSerializer(serializers.ModelSerializer):
    url = serializers.HyperlinkedRelatedField(
        source="scope", lookup_field="uuid", view_name="project-detail", read_only=True
    )
    uuid = serializers.ReadOnlyField(source="scope.uuid")
    name = serializers.ReadOnlyField(source="scope.name")
    role = serializers.SerializerMethodField()
    role_name = serializers.SerializerMethodField()

    class Meta:
        model = UserRole
        fields = [
            "url",
            "uuid",
            "name",
            "role",
            "role_name",
            "expiration_time",
        ]

    def get_role(self, instance):
        return get_old_role_name(instance.role.name)

    def get_role_name(self, instance):
        return instance.role.name


class CustomerUserSerializer(
    ProtectedMediaSerializerMixin,
    serializers.ModelSerializer,
):
    role = serializers.ReadOnlyField()
    expiration_time = serializers.ReadOnlyField(source="perm.expiration_time")
    projects = NestedProjectPermissionSerializer(many=True, read_only=True)
    role_name = serializers.SerializerMethodField()

    class Meta:
        model = User
        fields = [
            "url",
            "uuid",
            "username",
            "full_name",
            "email",
            "role",
            "role_name",
            "projects",
            "expiration_time",
            "image",
        ]
        extra_kwargs = {
            "url": {"lookup_field": "uuid"},
        }

    def get_role_name(self, user):
        customer = self.context["customer"]
        permission = UserRole.objects.filter(
            scope=customer,
            user=user,
            is_active=True,
        ).first()
        return permission and permission.role.name

    def to_representation(self, user):
        customer = self.context["customer"]
        permission = UserRole.objects.filter(
            content_type=ContentType.objects.get_for_model(models.Customer),
            object_id=customer.id,
            user=user,
            is_active=True,
            role__name__in=SYSTEM_CUSTOMER_ROLES,
        ).first()
        project_ids = customer.projects.values_list("id", flat=True)
        projects = UserRole.objects.filter(
            content_type=ContentType.objects.get_for_model(models.Project),
            object_id__in=project_ids,
            user=user,
            is_active=True,
        )
        setattr(user, "perm", permission)
        setattr(user, "role", permission and get_old_role_name(permission.role.name))
        setattr(user, "projects", projects)
        return super().to_representation(user)


class ProjectUserSerializer(serializers.ModelSerializer):
    role = serializers.ReadOnlyField()
    expiration_time = serializers.ReadOnlyField(source="perm.expiration_time")

    class Meta:
        model = User
        fields = [
            "url",
            "uuid",
            "username",
            "full_name",
            "email",
            "role",
            "expiration_time",
        ]
        extra_kwargs = {
            "url": {"lookup_field": "uuid"},
        }

    def to_representation(self, user):
        project = self.context["project"]
        permission = get_permissions(project, user).first()
        setattr(user, "perm", permission)
        setattr(user, "role", permission and get_old_role_name(permission.role.name))
        return super().to_representation(user)


class BasePermissionSerializer(
    core_serializers.AugmentedSerializerMixin, serializers.HyperlinkedModelSerializer
):
    role = serializers.SerializerMethodField()

    class Meta:
        fields = (
            "role",
            "user",
            "user_full_name",
            "user_native_name",
            "user_username",
            "user_uuid",
            "user_email",
        )
        related_paths = {
            "user": ("username", "full_name", "native_name", "uuid", "email"),
        }

    def get_role(self, instance):
        return get_old_role_name(instance.role.name)


class CustomerPermissionReviewSerializer(
    core_serializers.AugmentedSerializerMixin, serializers.HyperlinkedModelSerializer
):
    class Meta:
        model = models.CustomerPermissionReview
        view_name = "customer_permission_review-detail"
        fields = (
            "url",
            "uuid",
            "reviewer_full_name",
            "reviewer_uuid",
            "customer_uuid",
            "customer_name",
            "is_pending",
            "created",
            "closed",
        )
        read_only_fields = (
            "is_pending",
            "closed",
        )
        related_paths = {
            "reviewer": ("full_name", "uuid"),
            "customer": ("name", "uuid"),
        }
        extra_kwargs = {
            "url": {"lookup_field": "uuid"},
        }


class ProjectPermissionLogSerializer(BasePermissionSerializer):
    customer_uuid = serializers.ReadOnlyField(source="scope.customer.uuid")
    customer_name = serializers.ReadOnlyField(source="scope.customer.name")
    project_uuid = serializers.ReadOnlyField(source="scope.uuid")
    project_name = serializers.ReadOnlyField(source="scope.name")
    project_created = serializers.ReadOnlyField(source="scope.created")
    project_end_date = serializers.ReadOnlyField(source="scope.end_date")
    role = serializers.SerializerMethodField()
    project = serializers.HyperlinkedRelatedField(
        source="scope",
        view_name="project-detail",
        read_only=True,
        lookup_field="uuid",
    )

    class Meta(BasePermissionSerializer.Meta):
        model = UserRole
        fields = (
            "role",
            "created",
            "expiration_time",
            "created_by",
            "created_by_full_name",
            "created_by_username",
            "project",
            "project_uuid",
            "project_name",
            "project_created",
            "project_end_date",
            "customer_uuid",
            "customer_name",
        ) + BasePermissionSerializer.Meta.fields
        related_paths = dict(
            created_by=("full_name", "username"),
            **BasePermissionSerializer.Meta.related_paths,
        )
        view_name = "project_permission_log-detail"
        extra_kwargs = {
            "user": {
                "view_name": "user-detail",
                "lookup_field": "uuid",
                "queryset": User.objects.all(),
            },
            "created_by": {
                "view_name": "user-detail",
                "lookup_field": "uuid",
                "read_only": True,
            },
        }


class UserSerializer(
    core_serializers.RestrictedSerializerMixin,
    core_serializers.AugmentedSerializerMixin,
    ProtectedMediaSerializerMixin,
    serializers.HyperlinkedModelSerializer,
):
    email = serializers.EmailField()
    agree_with_policy = serializers.BooleanField(
        write_only=True,
        required=False,
        help_text=_("User must agree with the policy to register."),
    )
    token = serializers.ReadOnlyField(source="auth_token.key")
    permissions = serializers.SerializerMethodField()
    requested_email = serializers.SerializerMethodField()
    full_name = serializers.CharField(max_length=200, required=False, read_only=True)
    identity_provider_name = serializers.SerializerMethodField()
    identity_provider_label = serializers.SerializerMethodField()
    identity_provider_management_url = serializers.SerializerMethodField()
    identity_provider_fields = serializers.SerializerMethodField()

    def get_permissions(self, user):
        perms = UserRole.objects.filter(user=user, is_active=True)
        serializer = PermissionSerializer(instance=perms, many=True)
        return serializer.data

    def get_requested_email(self, user):
        try:
            requested_email = core_models.ChangeEmailRequest.objects.get(user=user)
            return requested_email.email
        except core_models.ChangeEmailRequest.DoesNotExist:
            pass

    def get_identity_provider_name(self, user):
        return utils.get_identity_provider_name(user.registration_method)

    def get_identity_provider_label(self, user):
        return utils.get_identity_provider_label(user.registration_method)

    def get_identity_provider_management_url(self, user):
        return utils.get_identity_provider_management_url(user.registration_method)

    def get_identity_provider_fields(self, user):
        return utils.get_identity_provider_fields(user.registration_method)

    class Meta:
        model = User
        fields = (
            "url",
            "uuid",
            "username",
            "full_name",
            "native_name",
            "job_title",
            "email",
            "phone_number",
            "organization",
            "civil_number",
            "description",
            "is_staff",
            "is_active",
            "is_support",
            "token",
            "token_lifetime",
            "registration_method",
            "date_joined",
            "agree_with_policy",
            "agreement_date",
            "preferred_language",
            "permissions",
            "requested_email",
            "affiliations",
            "first_name",
            "last_name",
            "identity_provider_name",
            "identity_provider_label",
            "identity_provider_management_url",
            "identity_provider_fields",
            "image",
            "unix_username",
        )
        read_only_fields = (
            "uuid",
            "civil_number",
            "registration_method",
            "date_joined",
            "agreement_date",
            "affiliations",
        )
        extra_kwargs = {
            "url": {"lookup_field": "uuid"},
        }
        protected_fields = ("email",)

    def get_fields(self):
        fields = super().get_fields()

        try:
            request = self.context["view"].request
            user = request.user
        except (KeyError, AttributeError):
            return fields

        if user.is_anonymous:
            return fields

        if not user.is_staff:
            protected_fields = ("is_active", "is_staff", "is_support", "description")
            if user.is_support:
                for field in protected_fields:
                    if field in fields:
                        fields[field].read_only = True
            else:
                for field in protected_fields:
                    if field in fields:
                        del fields[field]

        if not self._can_see_token(user):
            if "token" in fields:
                del fields["token"]
            if "token_lifetime" in fields:
                del fields["token_lifetime"]

        if request.method in ("PUT", "PATCH"):
            fields["username"].read_only = True
            protected_methods = settings.WALDUR_CORE[
                "PROTECT_USER_DETAILS_FOR_REGISTRATION_METHODS"
            ]
            if (
                user.registration_method
                and user.registration_method in protected_methods
            ):
                detail_fields = (
                    "full_name",
                    "native_name",
                    "job_title",
                    "email",
                    "phone_number",
                    "organization",
                )
                for field in detail_fields:
                    fields[field].read_only = True

        return fields

    def _can_see_token(self, user):
        # Nobody apart from the user herself can see her token.
        # User can see the token either via details view or /api/users/me

        if isinstance(self.instance, list) and len(self.instance) == 1:
            return self.instance[0] == user
        else:
            return self.instance == user

    def validate(self, attrs):
        agree_with_policy = attrs.pop("agree_with_policy", False)
        if self.instance and not self.instance.agreement_date:
            if not agree_with_policy:
                if (
                    self.instance.is_active
                    and "is_active" in attrs.keys()
                    and not attrs["is_active"]
                    and len(attrs) == 1
                ):
                    # Deactivation of user.
                    pass
                else:
                    raise serializers.ValidationError(
                        {"agree_with_policy": _("User must agree with the policy.")}
                    )
            else:
                attrs["agreement_date"] = timezone.now()

        if self.instance:
            idp_fields = self.get_identity_provider_fields(self.instance)
            allowed_fields = set(attrs.keys()) - set(idp_fields)
            attrs = {k: v for k, v in attrs.items() if k in allowed_fields}

        if "full_name" in attrs and "first_name" in attrs:
            raise serializers.ValidationError(
                {"first_name": _("Cannot specify first name with full name")}
            )
        elif "full_name" in attrs and "last_name" in attrs:
            raise serializers.ValidationError(
                {"last_name": _("Cannot specify last name with full name")}
            )

        # Convert validation error from Django to DRF
        # https://github.com/tomchristie/django-rest-framework/issues/2145
        try:
            user = User(id=getattr(self.instance, "id", None), **attrs)
            user.clean()

        except django_exceptions.ValidationError as error:
            raise exceptions.ValidationError(error.message_dict)
        return attrs


class UserEmailChangeSerializer(serializers.Serializer):
    email = serializers.EmailField()


class SshKeySerializer(serializers.HyperlinkedModelSerializer):
    user_uuid = serializers.ReadOnlyField(source="user.uuid")

    class Meta:
        model = core_models.SshPublicKey
        fields = (
            "url",
            "uuid",
            "name",
            "public_key",
            "fingerprint_md5",
            "fingerprint_sha256",
            "fingerprint_sha512",
            "user_uuid",
            "is_shared",
            "type",
        )
        read_only_fields = (
            "fingerprint_md5",
            "fingerprint_sha256",
            "fingerprint_sha512",
            "is_shared",
        )
        extra_kwargs = {
            "url": {"lookup_field": "uuid"},
        }

    def validate_name(self, value):
        return value.strip()

    def validate_public_key(self, value):
        value = value.strip()
        if len(value.splitlines()) > 1:
            raise serializers.ValidationError(
                _("Key is not valid: it should be single line.")
            )

        try:
            core_models.get_ssh_key_fingerprints(value)
        except (IndexError, TypeError):
            raise serializers.ValidationError(
                _("Key is not valid: cannot generate fingerprint_md5 from it.")
            )
        return value


class MoveProjectSerializer(serializers.Serializer):
    customer = NestedCustomerSerializer(
        queryset=models.Customer.objects.all(), required=True, many=False
    )


class ServiceOptionsSerializer(serializers.Serializer):
    class Meta:
        secret_fields = ()

    @classmethod
    def get_subclasses(cls):
        for subclass in cls.__subclasses__():
            yield from subclass.get_subclasses()
            yield subclass


class ServiceSettingsSerializer(
    PermissionFieldFilteringMixin,
    core_serializers.RestrictedSerializerMixin,
    core_serializers.AugmentedSerializerMixin,
    serializers.HyperlinkedModelSerializer,
):
    customer_native_name = serializers.ReadOnlyField(source="customer.native_name")
    state = MappedChoiceField(
        choices=[(v, k) for k, v in core_models.StateMixin.States.CHOICES],
        choice_mappings={v: k for k, v in core_models.StateMixin.States.CHOICES},
        read_only=True,
    )
    scope = core_serializers.GenericRelatedField(
        related_models=models.BaseResource.get_all_models(),
        required=False,
        allow_null=True,
    )
    options = serializers.DictField()

    class Meta:
        model = models.ServiceSettings
        fields = (
            "url",
            "uuid",
            "name",
            "type",
            "state",
            "error_message",
            "shared",
            "customer",
            "customer_name",
            "customer_native_name",
            "terms_of_services",
            "scope",
            "options",
        )
        read_only_fields = ("state", "error_message")
        related_paths = ("customer",)
        extra_kwargs = {
            "url": {"lookup_field": "uuid"},
            "customer": {"lookup_field": "uuid"},
        }

    def get_filtered_field_names(self):
        return ("customer",)

    @staticmethod
    def eager_load(queryset, request=None):
        return queryset.select_related("customer")

    def get_fields(self):
        fields = super().get_fields()
        method = self.context["view"].request.method
        if method == "GET" and "options" in fields:
            fields["options"] = serializers.SerializerMethodField("get_options")
        return fields

    def get_options(self, service):
        options = {
            "backend_url": service.backend_url,
            "username": service.username,
            "password": service.password,
            "domain": service.domain,
            "token": service.token,
            **service.options,
        }
        request = self.context["request"]

        if request.user.is_staff:
            return options

        if service.customer and service.customer.has_user(
            request.user, models.CustomerRole.OWNER
        ):
            return options

        options_serializer_class = get_options_serializer_class(service.type)
        secret_fields = options_serializer_class.Meta.secret_fields
        return {k: v for (k, v) in options.items() if k not in secret_fields}


class BasicResourceSerializer(serializers.Serializer):
    uuid = serializers.ReadOnlyField()
    name = serializers.ReadOnlyField()
    resource_type = serializers.SerializerMethodField()

    def get_resource_type(self, resource):
        return get_resource_type(resource)


class ManagedResourceSerializer(BasicResourceSerializer):
    project_name = serializers.ReadOnlyField(source="project.name")
    project_uuid = serializers.ReadOnlyField(source="project.uuid")

    customer_uuid = serializers.ReadOnlyField(source="project.customer.uuid")
    customer_name = serializers.ReadOnlyField(source="project.customer.name")


class BaseResourceSerializer(
    core_serializers.RestrictedSerializerMixin,
    PermissionFieldFilteringMixin,
    core_serializers.AugmentedSerializerMixin,
    serializers.HyperlinkedModelSerializer,
):
    state = serializers.ReadOnlyField(source="get_state_display")

    project = serializers.HyperlinkedRelatedField(
        queryset=models.Project.objects.all(),
        view_name="project-detail",
        lookup_field="uuid",
    )

    project_name = serializers.ReadOnlyField(source="project.name")
    project_uuid = serializers.ReadOnlyField(source="project.uuid")

    service_name = serializers.ReadOnlyField(source="service_settings.name")

    service_settings = serializers.HyperlinkedRelatedField(
        queryset=models.ServiceSettings.objects.all(),
        view_name="servicesettings-detail",
        lookup_field="uuid",
    )
    service_settings_uuid = serializers.ReadOnlyField(source="service_settings.uuid")
    service_settings_state = serializers.ReadOnlyField(
        source="service_settings.get_state_display"
    )
    service_settings_error_message = serializers.ReadOnlyField(
        source="service_settings.error_message"
    )

    customer = serializers.HyperlinkedRelatedField(
        source="project.customer",
        view_name="customer-detail",
        read_only=True,
        lookup_field="uuid",
    )

    customer_name = serializers.ReadOnlyField(source="project.customer.name")
    customer_abbreviation = serializers.ReadOnlyField(
        source="project.customer.abbreviation"
    )
    customer_native_name = serializers.ReadOnlyField(
        source="project.customer.native_name"
    )

    created = serializers.DateTimeField(read_only=True)
    resource_type = serializers.SerializerMethodField()

    access_url = serializers.SerializerMethodField()

    class Meta:
        model = NotImplemented
        fields = (
            "url",
            "uuid",
            "name",
            "description",
            "service_name",
            "service_settings",
            "service_settings_uuid",
            "service_settings_state",
            "service_settings_error_message",
            "project",
            "project_name",
            "project_uuid",
            "customer",
            "customer_name",
            "customer_native_name",
            "customer_abbreviation",
            "error_message",
            "error_traceback",
            "resource_type",
            "state",
            "created",
            "modified",
            "backend_id",
            "access_url",
        )
        protected_fields = (
            "project",
            "service_settings",
        )
        read_only_fields = ("error_message", "error_traceback", "backend_id")
        extra_kwargs = {
            "url": {"lookup_field": "uuid"},
        }

    def get_filtered_field_names(self):
        return ("project", "service_settings")

    def get_resource_type(self, obj):
        return get_resource_type(obj)

    def get_resource_fields(self):
        return [f.name for f in self.Meta.model._meta.get_fields()]

    # an optional generic URL for accessing a resource
    def get_access_url(self, obj):
        return obj.get_access_url()

    def get_fields(self):
        fields = super().get_fields()
        # skip validation on object update
        if not self.instance:
            service_type = get_service_type(self.Meta.model)
            if (
                "service_settings" in fields
                and not fields["service_settings"].read_only
            ):
                queryset = fields["service_settings"].queryset.filter(type=service_type)
                fields["service_settings"].queryset = queryset
        return fields

    @transaction.atomic
    def create(self, validated_data):
        data = validated_data.copy()
        fields = self.get_resource_fields()

        # Remove `virtual` properties which ain't actually belong to the model
        data = {key: value for key, value in data.items() if key in fields}

        resource = super().create(data)
        resource.increase_backend_quotas_usage(validate=True)
        return resource

    @classmethod
    def get_subclasses(cls):
        for subclass in cls.__subclasses__():
            yield from subclass.get_subclasses()
            if subclass.Meta.model != NotImplemented:
                yield subclass


class BaseResourceActionSerializer(BaseResourceSerializer):
    project = serializers.HyperlinkedRelatedField(
        view_name="project-detail",
        lookup_field="uuid",
        read_only=True,
    )
    service_settings = serializers.HyperlinkedRelatedField(
        view_name="servicesettings-detail",
        lookup_field="uuid",
        read_only=True,
    )

    class Meta(BaseResourceSerializer.Meta):
        pass


class SshPublicKeySerializerMixin(serializers.HyperlinkedModelSerializer):
    ssh_public_key = serializers.HyperlinkedRelatedField(
        view_name="sshpublickey-detail",
        lookup_field="uuid",
        queryset=core_models.SshPublicKey.objects.all(),
        required=False,
        write_only=True,
    )

    def get_fields(self):
        fields = super().get_fields()
        if "request" in self.context:
            user = self.context["request"].user
            ssh_public_key = fields.get("ssh_public_key")
            if ssh_public_key:
                if not user.is_staff:
                    visible_users = list(filter_visible_users(User.objects.all(), user))
                    subquery = Q(user__in=visible_users) | Q(is_shared=True)
                    ssh_public_key.queryset = ssh_public_key.queryset.filter(subquery)
        return fields


class VirtualMachineSerializer(SshPublicKeySerializerMixin, BaseResourceSerializer):
    external_ips = serializers.ListField(
        child=serializers.IPAddressField(protocol="ipv4"),
        read_only=True,
    )
    internal_ips = serializers.ListField(
        child=serializers.IPAddressField(protocol="ipv4"),
        read_only=True,
    )

    class Meta(BaseResourceSerializer.Meta):
        fields = BaseResourceSerializer.Meta.fields + (
            "start_time",
            "cores",
            "ram",
            "disk",
            "min_ram",
            "min_disk",
            "ssh_public_key",
            "user_data",
            "external_ips",
            "internal_ips",
            "latitude",
            "longitude",
            "key_name",
            "key_fingerprint",
            "image_name",
        )
        read_only_fields = BaseResourceSerializer.Meta.read_only_fields + (
            "start_time",
            "cores",
            "ram",
            "disk",
            "min_ram",
            "min_disk",
            "external_ips",
            "internal_ips",
            "latitude",
            "longitude",
            "key_name",
            "key_fingerprint",
            "image_name",
        )
        protected_fields = BaseResourceSerializer.Meta.protected_fields + (
            "user_data",
            "ssh_public_key",
        )

    def create(self, validated_data):
        if "image" in validated_data:
            validated_data["image_name"] = validated_data["image"].name
        return super().create(validated_data)


class BasePropertySerializer(
    core_serializers.AugmentedSerializerMixin,
    serializers.HyperlinkedModelSerializer,
):
    class Meta:
        model = NotImplemented


class OrganizationGroupSerializer(serializers.HyperlinkedModelSerializer):
    type = serializers.UUIDField(source="type.uuid")
    type_name = serializers.CharField(source="type.name", read_only=True)
    parent_uuid = serializers.ReadOnlyField(source="parent.uuid")
    parent_name = serializers.ReadOnlyField(source="parent.type.name")
    customers_count = serializers.ReadOnlyField()

    class Meta:
        model = models.OrganizationGroup
        fields = (
            "uuid",
            "url",
            "name",
            "type",
            "type_name",
            "parent_uuid",
            "parent_name",
            "parent",
            "customers_count",
        )
        extra_kwargs = {
            "url": {"view_name": "organization-group-detail", "lookup_field": "uuid"},
            "parent": {
                "lookup_field": "uuid",
                "view_name": "organization-group-detail",
            },
        }

    def create(self, validated_data):
        type_uuid = validated_data.pop("type", None)
        if type_uuid:
            validated_data["type"] = models.OrganizationGroupType.objects.get(
                uuid=type_uuid["uuid"]
            )
        return super().create(validated_data)

    def update(self, instance, validated_data):
        type_uuid = validated_data.pop("type", None)
        if type_uuid:
            instance.type = models.OrganizationGroupType.objects.get(
                uuid=type_uuid["uuid"]
            )
        instance.name = validated_data.get("name", instance.name)
        instance.save()
        return instance


class OrganizationGroupTypesSerializer(serializers.HyperlinkedModelSerializer):
    class Meta:
        model = models.OrganizationGroupType
        fields = (
            "uuid",
            "url",
            "name",
        )
        extra_kwargs = {
            "url": {
                "lookup_field": "uuid",
                "view_name": "organization-group-type-detail",
            },
        }


class UserAgreementSerializer(serializers.HyperlinkedModelSerializer):
    class Meta:
        model = models.UserAgreement
        fields = ("url", "content", "agreement_type", "created", "modified")
        extra_kwargs = {
            "url": {"lookup_field": "uuid", "view_name": "user-agreements-detail"}
        }


class NotificationTemplateDetailSerializers(serializers.ModelSerializer):
    content = serializers.SerializerMethodField()
    original_content = serializers.SerializerMethodField()
    is_content_overridden = serializers.SerializerMethodField()

    class Meta:
        model = core_models.NotificationTemplate
        fields = (
            "uuid",
            "url",
            "path",
            "name",
            "content",
            "original_content",
            "is_content_overridden",
        )
        extra_kwargs = {
            "url": {
                "view_name": "notification-messages-templates-detail",
                "lookup_field": "uuid",
            },
        }

    def get_content(self, obj):
        return get_template(obj.path).template.source

    def get_original_content(self, obj):
        from django.template.engine import Engine
        from django.template.loaders.app_directories import Loader

        loader = Loader(Engine())
        for origin in loader.get_template_sources(obj.path):
            try:
                source = loader.get_contents(origin)
            except Exception:
                continue
            if source:
                return source

    def get_is_content_overridden(self, obj):
        return self.get_content(obj) != self.get_original_content(obj)


class NotificationSerializer(serializers.HyperlinkedModelSerializer):
    templates = NotificationTemplateDetailSerializers(many=True, read_only=True)

    class Meta:
        model = core_models.Notification
        fields = (
            "uuid",
            "url",
            "key",
            "description",
            "enabled",
            "created",
            "templates",
        )
        read_only_fields = ("created", "enabled")
        extra_kwargs = {
            "url": {
                "view_name": "notification-messages-detail",
                "lookup_field": "uuid",
            },
        }


class NotificationTemplateUpdateSerializers(serializers.Serializer):
    content = serializers.CharField()


class AuthTokenSerializers(serializers.HyperlinkedModelSerializer):
    user_first_name = serializers.CharField(source="user.first_name")
    user_last_name = serializers.CharField(source="user.last_name")
    user_username = serializers.CharField(source="user.username")
    user_is_active = serializers.CharField(source="user.is_active")
    user_token_lifetime = serializers.CharField(source="user.token_lifetime")

    class Meta:
        model = authtoken_models.Token
        fields = (
            "url",
            "created",
            "user",
            "user_first_name",
            "user_last_name",
            "user_username",
            "user_is_active",
            "user_token_lifetime",
        )
        extra_kwargs = {
            "url": {
                "view_name": "auth-tokens-detail",
                "lookup_field": "user_id",
            },
            "user": {"lookup_field": "uuid", "view_name": "user-detail"},
        }


class PasswordChangeSerializer(serializers.Serializer):
    new_password = serializers.CharField(write_only=True, required=True)<|MERGE_RESOLUTION|>--- conflicted
+++ resolved
@@ -245,11 +245,8 @@
             "url",
             "uuid",
             "name",
-<<<<<<< HEAD
             "short_name",
-=======
             "slug",
->>>>>>> 5eb977ad
             "customer",
             "customer_uuid",
             "customer_name",
