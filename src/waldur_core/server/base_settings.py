"""
Django base settings for Waldur Core.
"""

import locale

# Build paths inside the project like this: os.path.join(BASE_DIR, ...)
import os
import warnings
from datetime import timedelta

from waldur_core.core import WaldurExtension
from waldur_core.core.metadata import WaldurConfiguration
from waldur_core.server.admin.settings import *  # noqa: F403

encoding = locale.getpreferredencoding()
if encoding.lower() != "utf-8":
    raise Exception(
        """Your system's preferred encoding is `{}`, but Waldur requires `UTF-8`.
Fix it by setting the LC_* and LANG environment settings. Example:
LC_ALL=en_US.UTF-8 LANG=en_US.UTF-8
""".format(encoding)
    )

ADMINS = ()

BASE_DIR = os.path.abspath(
    os.path.join(os.path.join(os.path.dirname(os.path.dirname(__file__)), ".."), "..")
)

DEBUG = False

MEDIA_ROOT = "/media_root/"

MEDIA_URL = "/media/"

ALLOWED_HOSTS = []
SITE_ID = 1
DBTEMPLATES_USE_REVERSION = True
DBTEMPLATES_USE_CODEMIRROR = True

# Application definition
INSTALLED_APPS = (
    "django.contrib.auth",
    "django.contrib.contenttypes",
    "django.contrib.sessions",
    "django.contrib.messages",
    "django.contrib.humanize",
    "django.contrib.staticfiles",
    "django.contrib.sites",
    "waldur_core.landing",
    "waldur_core.logging",
    "waldur_core.core",
    "waldur_core.permissions",
    "waldur_core.quotas",
    "waldur_core.structure",
    "waldur_core.users",
    "waldur_core.media",
    "rest_framework",
    "rest_framework.authtoken",
    "rest_framework_swagger",
    "django_filters",
    "axes",
    "django_fsm",
    "reversion",
    "jsoneditor",
    "modeltranslation",
    "health_check",
    "health_check.db",
    "health_check.cache",
    "health_check.storage",
    "health_check.contrib.migrations",
    "health_check.contrib.celery_ping",
    "dbtemplates",
    "binary_database_files",
    "netfields",
    "constance",
    "constance.backends.database",
)
INSTALLED_APPS += ADMIN_INSTALLED_APPS  # noqa: F405

MIDDLEWARE = (
    "waldur_core.server.middleware.cors_middleware",
    "django.contrib.sessions.middleware.SessionMiddleware",
    "django.middleware.locale.LocaleMiddleware",
    "django.middleware.common.CommonMiddleware",
    "django.middleware.csrf.CsrfViewMiddleware",
    "django.contrib.auth.middleware.AuthenticationMiddleware",
    "waldur_core.logging.middleware.CaptureEventContextMiddleware",
    "django.contrib.messages.middleware.MessageMiddleware",
    "django.middleware.clickjacking.XFrameOptionsMiddleware",
    "axes.middleware.AxesMiddleware",
    "waldur_core.server.middleware.ImpersonationMiddleware",
)

REST_FRAMEWORK = {
    "TEST_REQUEST_DEFAULT_FORMAT": "json",
    "DEFAULT_AUTHENTICATION_CLASSES": (
        "waldur_core.core.authentication.TokenAuthentication",
        "waldur_core.core.authentication.SessionAuthentication",
    ),
    "DEFAULT_PERMISSION_CLASSES": ("rest_framework.permissions.IsAuthenticated",),
    "DEFAULT_FILTER_BACKENDS": ("django_filters.rest_framework.DjangoFilterBackend",),
    "DEFAULT_RENDERER_CLASSES": (
        "rest_framework.renderers.JSONRenderer",
        "waldur_core.core.renderers.BrowsableAPIRenderer",
    ),
    "DEFAULT_THROTTLE_CLASSES": [
        "rest_framework.throttling.ScopedRateThrottle",
    ],
    "DEFAULT_THROTTLE_RATES": {
        "oauth": "10/s",
    },
    "DEFAULT_PAGINATION_CLASS": "waldur_core.core.pagination.LinkHeaderPagination",
    "DEFAULT_SCHEMA_CLASS": "rest_framework.schemas.coreapi.AutoSchema",
    "PAGE_SIZE": 10,
    "EXCEPTION_HANDLER": "waldur_core.core.views.exception_handler",
    # Return native `Date` and `Time` objects in `serializer.data`
    "DATETIME_FORMAT": None,
    "DATE_FORMAT": None,
    "TIME_FORMAT": None,
    "ORDERING_PARAM": "o",
}

AUTHENTICATION_BACKENDS = (
    "axes.backends.AxesBackend",
    "django.contrib.auth.backends.ModelBackend",
    "waldur_core.core.authentication.AuthenticationBackend",
)

AUTH_PASSWORD_VALIDATORS = [
    {
        "NAME": "django.contrib.auth.password_validation.UserAttributeSimilarityValidator",
    },
    {
        "NAME": "django.contrib.auth.password_validation.MinimumLengthValidator",
    },
    {
        "NAME": "django.contrib.auth.password_validation.CommonPasswordValidator",
    },
    {
        "NAME": "django.contrib.auth.password_validation.NumericPasswordValidator",
    },
]

ANONYMOUS_USER_ID = None

CONTEXT_PROCESSORS = (
    "django.template.context_processors.debug",
    "django.template.context_processors.request",
    "django.contrib.auth.context_processors.auth",
    "django.contrib.messages.context_processors.messages",
    "django.template.context_processors.i18n",
    "django.template.context_processors.media",
    "django.template.context_processors.static",
    "django.template.context_processors.tz",
)

TEMPLATES = [
    {
        "BACKEND": "django.template.backends.django.DjangoTemplates",
        "DIRS": (os.path.join(BASE_DIR, "src", "waldur_core", "templates"),),
        "OPTIONS": {
            "context_processors": CONTEXT_PROCESSORS,
            "loaders": ADMIN_TEMPLATE_LOADERS
            + (
                "dbtemplates.loader.Loader",
                "django.template.loaders.filesystem.Loader",
                "django.template.loaders.app_directories.Loader",
            ),  # noqa: F405
        },
    },
]

ROOT_URLCONF = "waldur_core.server.urls"

AUTH_USER_MODEL = "core.User"

# Session
# https://docs.djangoproject.com/en/2.2/ref/settings/#sessions
SESSION_COOKIE_AGE = 3600
SESSION_SAVE_EVERY_REQUEST = True

WSGI_APPLICATION = "waldur_core.server.wsgi.application"

TIME_ZONE = "UTC"

USE_I18N = True

USE_L10N = True

LOCALE_PATHS = (os.path.join(BASE_DIR, "src", "waldur_core", "locale"),)

USE_TZ = True

# Static files (CSS, JavaScript, Images)
# https://docs.djangoproject.com/en/2.2/howto/static-files/
STATIC_URL = "/static/"

# Celery
CELERY_BROKER_URL = "redis://localhost"
CELERY_RESULT_BACKEND = "redis://localhost"

CELERY_TASK_QUEUES = {
    "tasks": {"exchange": "tasks"},
    "heavy": {"exchange": "heavy"},
    "background": {"exchange": "background"},
}
CELERY_TASK_DEFAULT_QUEUE = "tasks"
CELERY_TASK_ROUTES = ("waldur_core.server.celery.PriorityRouter",)

CACHES = {
    "default": {
        "BACKEND": "redis_cache.RedisCache",
        "LOCATION": "redis://localhost",
        "OPTIONS": {
            "DB": 1,
            "PARSER_CLASS": "redis.connection.HiredisParser",
            "CONNECTION_POOL_CLASS": "redis.BlockingConnectionPool",
            "PICKLE_VERSION": -1,
        },
    },
}

# Regular tasks
CELERY_BEAT_SCHEDULE = {
    "pull-service-properties": {
        "task": "waldur_core.structure.ServicePropertiesListPullTask",
        "schedule": timedelta(hours=24),
        "args": (),
    },
    "pull-service-resources": {
        "task": "waldur_core.structure.ServiceResourcesListPullTask",
        "schedule": timedelta(hours=1),
        "args": (),
    },
    "pull-service-subresources": {
        "task": "waldur_core.structure.ServiceSubResourcesListPullTask",
        "schedule": timedelta(hours=2),
        "args": (),
    },
    "check-expired-permissions": {
        "task": "waldur_core.permissions.check_expired_permissions",
        "schedule": timedelta(hours=24),
        "args": (),
    },
    "cancel-expired-invitations": {
        "task": "waldur_core.users.cancel_expired_invitations",
        "schedule": timedelta(hours=24),
        "args": (),
    },
    "cancel_expired_group_invitations": {
        "task": "waldur_core.users.cancel_expired_group_invitations",
        "schedule": timedelta(hours=24),
        "args": (),
    },
    "send-reminder-for-pending-invitations": {
        "task": "waldur_core.users.send_reminder_for_pending_invitations",
        "schedule": timedelta(hours=24),
        "args": (),
    },
    "structure-set-erred-stuck-resources": {
        "task": "waldur_core.structure.SetErredStuckResources",
        "schedule": timedelta(hours=1),
        "args": (),
    },
    "create_customer_permission_reviews": {
        "task": "waldur_core.structure.create_customer_permission_reviews",
        "schedule": timedelta(hours=24),
        "args": (),
    },
    "update-custom-quotas": {
        "task": "waldur_core.quotas.update_custom_quotas",
        "schedule": timedelta(hours=1),
        "args": (),
    },
    "update-standard-quotas": {
        "task": "waldur_core.quotas.update_standard_quotas",
        "schedule": timedelta(hours=24),
        "args": (),
    },
}

globals().update(WaldurConfiguration().dict())

LANGUAGE_CHOICES = [
    "en",
    "et",
    "lt",
    "lv",
    "ru",
    "it",
    "de",
    "da",
    "sv",
    "es",
    "fr",
    "nb",
    "ar",
    "cs",
]

CONSTANCE_BACKEND = "constance.backends.database.DatabaseBackend"
CONSTANCE_DBS = "default"
CONSTANCE_SUPERUSER_ONLY = False
CONSTANCE_IGNORE_ADMIN_VERSION_CHECK = True
CONSTANCE_ADDITIONAL_FIELDS = {
    "image_field": ["django.forms.ImageField", {"required": False}],
    "email_field": ["django.forms.EmailField", {"required": False}],
}
CONSTANCE_CONFIG = {
    "SITE_NAME": ("Waldur", "Human-friendly name of the Waldur deployment."),
    "SITE_DESCRIPTION": (
        "Your single pane of control for managing projects, teams and resources in a self-service manner.",
        "Description of the Waldur deployment.",
    ),
    "SITE_ADDRESS": ("", "It is used in marketplace order header."),
    "SITE_EMAIL": ("", "It is used in marketplace order header and UI footer."),
    "SITE_PHONE": ("", "It is used in marketplace order header and UI footer."),
    "CURRENCY_NAME": (
        "EUR",
        "It is used in marketplace order details and invoices for currency formatting.",
    ),
    "DOCS_URL": ("", "Renders link to docs in header"),
    "SHORT_PAGE_TITLE": ("Waldur", "It is used as prefix for page title."),
    "FULL_PAGE_TITLE": (
        "Waldur | Cloud Service Management",
        "It is used as default page title if it's not specified explicitly.",
    ),
    "BRAND_COLOR": (
        "#3a8500",
        "Hex color definition is used in HomePort landing page for login button.",
    ),
    "BRAND_LABEL_COLOR": (
        "#000000",
        "Hex color definition is used in HomePort landing page for font color of login button.",
    ),
    "HERO_LINK_LABEL": (
        "",
        "Label for link in hero section of HomePort landing page. It can be lead to support site or blog post.",
    ),
    "HERO_LINK_URL": ("", "Link URL in hero section of HomePort landing page."),
    "SUPPORT_PORTAL_URL": (
        "",
        "Link URL to support portal. Rendered as a shortcut on dashboard",
    ),
    "COMMON_FOOTER_TEXT": ("", "Common footer in txt format for all emails."),
    "COMMON_FOOTER_HTML": ("", "Common footer in html format for all emails."),
    "LANGUAGE_CHOICES": (
        ",".join(LANGUAGE_CHOICES),
        "List of enabled languages",
    ),
    "DISABLE_DARK_THEME": (False, "Toggler for dark theme."),
    # images, logos, favicons
    "POWERED_BY_LOGO": (
        "",
        "The image rendered at the bottom of login menu in HomePort.",
        "image_field",
    ),
    "HERO_IMAGE": (
        "",
        "The image rendered at hero section of HomePort landing page.",
        "image_field",
    ),
    "SIDEBAR_LOGO": (
        "",
        "The image rendered at the top of sidebar menu in HomePort.",
        "image_field",
    ),
    "SIDEBAR_LOGO_DARK": (
        "",
        "The image rendered at the top of sidebar menu in dark mode.",
        "image_field",
    ),
    "SIDEBAR_LOGO_MOBILE": (
        "",
        "The image rendered at the top of mobile sidebar menu in HomePort.",
        "image_field",
    ),
    "SIDEBAR_STYLE": (
        "dark",
        "Style of sidebar. Possible values: dark, light, accent.",
    ),
    "SITE_LOGO": ("", "The image used in marketplace order header.", "image_field"),
    "LOGIN_LOGO": ("", "A custom .png image file for login page", "image_field"),
    "FAVICON": ("", "A custom favicon .png image file", "image_field"),
    "OFFERING_LOGO_PLACEHOLDER": ("", "Default logo for offering", "image_field"),
    # service desk integration settings
    "WALDUR_SUPPORT_ENABLED": (
        True,
        "Toggler for support plugin.",
    ),
    "WALDUR_SUPPORT_ACTIVE_BACKEND_TYPE": (
        "atlassian",
        "Type of support backend. Possible values: atlassian, zammad.",
    ),
    "WALDUR_SUPPORT_DISPLAY_REQUEST_TYPE": (
        True,
        "Toggler for request type displaying",
    ),
    # Atlassian settings
    "ATLASSIAN_USE_OLD_API": (
        False,
        "Toggler for legacy API usage.",
    ),
    "ATLASSIAN_USE_TEENAGE_API": (
        False,
        "Toggler for teenage API usage.",
    ),
    "ATLASSIAN_USE_AUTOMATIC_REQUEST_MAPPING": (
        True,
        "Toggler for automatic request mapping.",
    ),
    "ATLASSIAN_MAP_WALDUR_USERS_TO_SERVICEDESK_AGENTS": (
        False,
        "Toggler for mapping between waldur user and service desk agents.",
    ),
    "ATLASSIAN_STRANGE_SETTING": (1, "A constant in the API path, sometimes differs"),
    "ATLASSIAN_API_URL": ("http://example.com/", "Atlassian server URL"),
    "ATLASSIAN_USERNAME": ("USERNAME", "Username for access user"),
    "ATLASSIAN_PASSWORD": ("PASSWORD", "Password for access user"),
    "ATLASSIAN_EMAIL": ("", "Email for access user", "email_field"),
    "ATLASSIAN_TOKEN": ("", "Token for access user"),
    "ATLASSIAN_VERIFY_SSL": (
        False,
        "Toggler for SSL verification",
    ),
    "ATLASSIAN_PROJECT_ID": ("", "Project-related settings"),
    "ATLASSIAN_SHARED_USERNAME": (
        False,
        "Is Service Desk username the same as in Waldur",
    ),
    "ATLASSIAN_CUSTOM_ISSUE_FIELD_MAPPING_ENABLED": (
        True,
        "Should extra issue field mappings be applied",
    ),
    "ATLASSIAN_DEFAULT_OFFERING_ISSUE_TYPE": ("Service Request", "Issue type"),
    "ATLASSIAN_EXCLUDED_ATTACHMENT_TYPES": ("", "List of attachment types"),
    "ATLASSIAN_PULL_PRIORITIES": (
        True,
        "Pull priorities",
    ),
    "ATLASSIAN_ISSUE_TYPES": (
        "Informational, Service Request, Change Request, Incident",
        "Issue-related settings; Issue types",
    ),
    "ATLASSIAN_AFFECTED_RESOURCE_FIELD": ("", "Affected resource field"),
    "ATLASSIAN_DESCRIPTION_TEMPLATE": ("", "Description"),
    "ATLASSIAN_SUMMARY_TEMPLATE": ("", "Summary"),
    "ATLASSIAN_IMPACT_FIELD": ("Impact", "Impact field"),
    "ATLASSIAN_ORGANISATION_FIELD": ("", "Organisation field"),
    "ATLASSIAN_RESOLUTION_SLA_FIELD": ("", "Resolution SLA field"),
    "ATLASSIAN_PROJECT_FIELD": ("", "Project field"),
    "ATLASSIAN_REPORTER_FIELD": ("Original Reporter", "Reporter field"),
    "ATLASSIAN_CALLER_FIELD": ("Caller", "Caller field"),
    "ATLASSIAN_SLA_FIELD": ("Time to first response", "SLA field"),
    "ATLASSIAN_LINKED_ISSUE_TYPE": ("Relates", "Type of linked issue"),
    "ATLASSIAN_SATISFACTION_FIELD": ("Customer satisfaction", "Satisfaction field"),
    "ATLASSIAN_REQUEST_FEEDBACK_FIELD": ("Request feedback", "Issue request feedback"),
    "ATLASSIAN_TEMPLATE_FIELD": ("", "Template field"),
    # Zammad settings
    "ZAMMAD_API_URL": (
        "",
        "Address of Zammad server. For example <http://localhost:8080/>",
    ),
    "ZAMMAD_TOKEN": ("", "Authorization token."),
    "ZAMMAD_GROUP": (
        "",
        "The name of the group to which the ticket will be added. "
        "If not specified, the first group will be used.",
    ),
    "ZAMMAD_ARTICLE_TYPE": (
        "email",
        "Type of a comment."
        "Default is email because it allows support to reply to tickets directly in Zammad"
        "<https://docs.zammad.org/en/latest/api/ticket/articles.html#articles/>",
    ),
    "ZAMMAD_COMMENT_MARKER": (
        "Created by Waldur",
        "Marker for comment."
        "Used for separating comments made via Waldur from natively added "
        "comments.",
    ),
    "ZAMMAD_COMMENT_PREFIX": ("User: {name}", "Comment prefix with user info."),
    "ZAMMAD_COMMENT_COOLDOWN_DURATION": (
        5,
        "Time in minutes. "
        "Time in minutes while comment deletion is available "
        "<https://github.com/zammad/zammad/issues/2687/>, "
        "<https://github.com/zammad/zammad/issues/3086/>",
    ),
    # SMAX settings
    "SMAX_API_URL": (
        "",
        "Address of SMAX server. For example <http://localhost:8080/>",
    ),
    "SMAX_TENANT_ID": ("", "User tenant ID."),
    "SMAX_LOGIN": ("", "Authorization login."),
    "SMAX_PASSWORD": ("", "Authorization password."),
    "SMAX_ORGANISATION_FIELD": ("", "Organisation field."),
    "SMAX_PROJECT_FIELD": ("", "Project field."),
    "SMAX_AFFECTED_RESOURCE_FIELD": ("", "Resource field."),
    "SMAX_TIMES_TO_PULL": (10, "Times to pulling from backend."),
    "SMAX_SECONDS_TO_WAIT": (1, "Duration of delay between server pull attempts."),
    "SMAX_CREATION_SOURCE_NAME": ("", "Creation source name."),
    "SMAX_REQUESTS_OFFERING": ("", "Requests offering code for all issues."),
    "SMAX_VERIFY_SSL": (True, "Toggler for SSL verification"),
    # Proposal settings
    "PROPOSAL_REVIEW_DURATION": (7, "Review duration in days."),
    "USER_TABLE_COLUMNS": ("", "Comma-separated list of columns for users table."),
}

CONSTANCE_CONFIG_FIELDSETS = {
    "Whitelabeling settings (text, links, etc)": (
        "SITE_NAME",
        "SITE_DESCRIPTION",
        "SITE_ADDRESS",
        "SITE_EMAIL",
        "SITE_PHONE",
        "CURRENCY_NAME",
        "DOCS_URL",
        "SHORT_PAGE_TITLE",
        "FULL_PAGE_TITLE",
        "BRAND_COLOR",
        "BRAND_LABEL_COLOR",
        "HERO_LINK_LABEL",
        "HERO_LINK_URL",
        "SUPPORT_PORTAL_URL",
        "COMMON_FOOTER_TEXT",
        "COMMON_FOOTER_HTML",
        "LANGUAGE_CHOICES",
        "DISABLE_DARK_THEME",
    ),
    "Whitelabeling settings (logos, images, favicons)": (
        "SITE_LOGO",
        "SIDEBAR_LOGO",
        "SIDEBAR_LOGO_MOBILE",
        "SIDEBAR_LOGO_DARK",
        "SIDEBAR_STYLE",
        "POWERED_BY_LOGO",
        "HERO_IMAGE",
        "LOGIN_LOGO",
        "FAVICON",
        "OFFERING_LOGO_PLACEHOLDER",
    ),
    "Service desk integration settings": (
        "WALDUR_SUPPORT_ENABLED",
        "WALDUR_SUPPORT_ACTIVE_BACKEND_TYPE",
        "WALDUR_SUPPORT_DISPLAY_REQUEST_TYPE",
    ),
    "Atlassian settings": (
        "ATLASSIAN_USE_OLD_API",
        "ATLASSIAN_USE_TEENAGE_API",
        "ATLASSIAN_USE_AUTOMATIC_REQUEST_MAPPING",
        "ATLASSIAN_MAP_WALDUR_USERS_TO_SERVICEDESK_AGENTS",
        "ATLASSIAN_STRANGE_SETTING",
        "ATLASSIAN_API_URL",
        "ATLASSIAN_USERNAME",
        "ATLASSIAN_PASSWORD",
        "ATLASSIAN_EMAIL",
        "ATLASSIAN_TOKEN",
        "ATLASSIAN_VERIFY_SSL",
        "ATLASSIAN_PROJECT_ID",
        "ATLASSIAN_DEFAULT_OFFERING_ISSUE_TYPE",
        "ATLASSIAN_EXCLUDED_ATTACHMENT_TYPES",
        "ATLASSIAN_PULL_PRIORITIES",
        "ATLASSIAN_ISSUE_TYPES",
        "ATLASSIAN_AFFECTED_RESOURCE_FIELD",
        "ATLASSIAN_DESCRIPTION_TEMPLATE",
        "ATLASSIAN_SUMMARY_TEMPLATE",
        "ATLASSIAN_IMPACT_FIELD",
        "ATLASSIAN_ORGANISATION_FIELD",
        "ATLASSIAN_RESOLUTION_SLA_FIELD",
        "ATLASSIAN_PROJECT_FIELD",
        "ATLASSIAN_REPORTER_FIELD",
        "ATLASSIAN_CALLER_FIELD",
        "ATLASSIAN_SLA_FIELD",
        "ATLASSIAN_LINKED_ISSUE_TYPE",
        "ATLASSIAN_SATISFACTION_FIELD",
        "ATLASSIAN_REQUEST_FEEDBACK_FIELD",
        "ATLASSIAN_TEMPLATE_FIELD",
        "ATLASSIAN_CUSTOM_ISSUE_FIELD_MAPPING_ENABLED",
        "ATLASSIAN_SHARED_USERNAME",
    ),
    "Zammad settings": (
        "ZAMMAD_API_URL",
        "ZAMMAD_TOKEN",
        "ZAMMAD_GROUP",
        "ZAMMAD_ARTICLE_TYPE",
        "ZAMMAD_COMMENT_MARKER",
        "ZAMMAD_COMMENT_PREFIX",
        "ZAMMAD_COMMENT_COOLDOWN_DURATION",
    ),
    "SMAX settings": (
        "SMAX_API_URL",
        "SMAX_TENANT_ID",
        "SMAX_LOGIN",
        "SMAX_PASSWORD",
        "SMAX_ORGANISATION_FIELD",
        "SMAX_PROJECT_FIELD",
        "SMAX_AFFECTED_RESOURCE_FIELD",
        "SMAX_REQUESTS_OFFERING",
        "SMAX_SECONDS_TO_WAIT",
        "SMAX_TIMES_TO_PULL",
        "SMAX_CREATION_SOURCE_NAME",
        "SMAX_VERIFY_SSL",
    ),
    "Proposal settings": ("PROPOSAL_REVIEW_DURATION",),
<<<<<<< HEAD
=======
    "Table settings": ("USER_TABLE_COLUMNS",),
>>>>>>> 5eb977ad
}

PUBLIC_CONSTANCE_SETTINGS = (
    # Whitelabeling settings
    "SITE_NAME",
    "SITE_DESCRIPTION",
    "SITE_ADDRESS",
    "SITE_EMAIL",
    "SITE_PHONE",
    "CURRENCY_NAME",
    "DOCS_URL",
    "SHORT_PAGE_TITLE",
    "FULL_PAGE_TITLE",
    "BRAND_COLOR",
    "BRAND_LABEL_COLOR",
    "HERO_LINK_LABEL",
    "HERO_LINK_URL",
    "SUPPORT_PORTAL_URL",
    "SITE_LOGO",
    "SIDEBAR_LOGO",
    "SIDEBAR_LOGO_MOBILE",
    "SIDEBAR_LOGO_DARK",
    "SIDEBAR_STYLE",
    "POWERED_BY_LOGO",
    "HERO_IMAGE",
    "LOGIN_LOGO",
    "FAVICON",
    "OFFERING_LOGO_PLACEHOLDER",
    "COMMON_FOOTER_TEXT",
    "COMMON_FOOTER_HTML",
    "LANGUAGE_CHOICES",
    "DISABLE_DARK_THEME",
    # Support plugin
    "WALDUR_SUPPORT_ENABLED",
    "WALDUR_SUPPORT_DISPLAY_REQUEST_TYPE",
    "WALDUR_SUPPORT_ACTIVE_BACKEND_TYPE",
    # Proposal
    "PROPOSAL_REVIEW_DURATION",
    # Tables
    "USER_TABLE_COLUMNS",
)

for ext in WaldurExtension.get_extensions():
    INSTALLED_APPS += (ext.django_app(),)

    for name, task in ext.celery_tasks().items():
        if name in CELERY_BEAT_SCHEDULE:
            warnings.warn(
                "Celery beat task %s from Waldur extension %s "
                "is overlapping with primary tasks definition"
                % (name, ext.django_app())
            )
        else:
            CELERY_BEAT_SCHEDULE[name] = task

    for key, val in ext.Settings.__dict__.items():
        if not key.startswith("_"):
            globals()[key] = val

    ext.update_settings(globals())

# Swagger
SWAGGER_SETTINGS = {
    # USE_SESSION_AUTH parameter should be equal to DEBUG parameter.
    # If it is True, LOGIN_URL and LOGOUT_URL must be specified.
    "USE_SESSION_AUTH": False,
    "APIS_SORTER": "alpha",
    "JSON_EDITOR": True,
    "SECURITY_DEFINITIONS": {
        "api_key": {
            "type": "apiKey",
            "name": "Authorization",
            "in": "header",
        },
    },
}

AXES_ONLY_USER_FAILURES = True
AXES_COOLOFF_TIME = timedelta(minutes=10)
AXES_FAILURE_LIMIT = 5

# Django File Storage API
DEFAULT_FILE_STORAGE = "binary_database_files.storage.DatabaseStorage"
DB_FILES_AUTO_EXPORT_DB_TO_FS = False
DATABASE_FILES_URL_METHOD = "URL_METHOD_2"

# Disable excessive xmlschema and django-axes logging
import logging

logging.getLogger("xmlschema").propagate = False
logging.getLogger("axes").propagate = False

DEFAULT_AUTO_FIELD = "django.db.models.AutoField"

LANGUAGES = (
    ("en", "English"),
    ("et", "Eesti"),
    ("lt", "Lietuvių"),
    ("lv", "Latviešu"),
    ("ru", "Русский"),
    ("it", "Italiano"),
    ("de", "Deutsch"),
    ("da", "Dansk"),
    ("sv", "Svenska"),
    ("es", "Español"),
    ("fr", "Français"),
    ("nb", "Norsk"),
    ("ar", "العربية"),
    ("cs", "Čeština"),
)<|MERGE_RESOLUTION|>--- conflicted
+++ resolved
@@ -606,10 +606,7 @@
         "SMAX_VERIFY_SSL",
     ),
     "Proposal settings": ("PROPOSAL_REVIEW_DURATION",),
-<<<<<<< HEAD
-=======
     "Table settings": ("USER_TABLE_COLUMNS",),
->>>>>>> 5eb977ad
 }
 
 PUBLIC_CONSTANCE_SETTINGS = (
